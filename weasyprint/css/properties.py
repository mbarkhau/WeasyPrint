# coding: utf-8
"""
    weasyprint.css.properties
    -------------------------

    Various data about known properties.

    :copyright: Copyright 2011-2014 Simon Sapin and contributors, see AUTHORS.
    :license: BSD, see LICENSE for details.

"""

from __future__ import division, unicode_literals
import collections

from tinycss.color3 import COLOR_KEYWORDS


Dimension = collections.namedtuple('Dimension', ['value', 'unit'])


# See http://www.w3.org/TR/CSS21/propidx.html
INITIAL_VALUES = {
    'bottom': 'auto',
    'caption_side': 'top',
    'clear': 'none',
    'clip': (),  # computed value for 'auto'
    'color': COLOR_KEYWORDS['black'],  # chosen by the user agent
    'content': 'normal',
    # Means 'none', but allow `display: list-item` to increment the
    # list-item counter. If we ever have a way for authors to query
    # computed values (JavaScript?), this value should serialize to 'none'.
    'counter_increment': 'auto',
    'counter_reset': [],  # parsed value for 'none'
    # 'counter_set': [],  # parsed value for 'none'
    'direction': 'ltr',
    'display': 'inline',
    'empty_cells': 'show',
    'float': 'none',
    'height': 'auto',
    'left': 'auto',
    'line_height': 'normal',
    'list_style_image': ('none', None),
    'list_style_position': 'outside',
    'list_style_type': 'disc',
    'margin_top': Dimension(0, 'px'),
    'margin_right': Dimension(0, 'px'),
    'margin_bottom': Dimension(0, 'px'),
    'margin_left': Dimension(0, 'px'),
    'max_height': Dimension(float('inf'), 'px'),  # parsed value for 'none'
    'max_width': Dimension(float('inf'), 'px'),
    'min_height': Dimension(0, 'px'),
    'min_width': Dimension(0, 'px'),
    'overflow': 'visible',
    'padding_top': Dimension(0, 'px'),
    'padding_right': Dimension(0, 'px'),
    'padding_bottom': Dimension(0, 'px'),
    'padding_left': Dimension(0, 'px'),
    'quotes': list('“”‘’'),  # chosen by the user agent
    'position': 'static',
    'right': 'auto',
    'table_layout': 'auto',
    'text_decoration': 'none',
    'top': 'auto',
    'unicode_bidi': 'normal',
    'vertical_align': 'baseline',
    'visibility': 'visible',
    'width': 'auto',
    'z_index': 'auto',

    # Backgrounds and Borders 3: https://www.w3.org/TR/css3-background/
    'background_attachment': ['scroll'],
    'background_clip': ['border-box'],
    'background_color': COLOR_KEYWORDS['transparent'],
    'background_image': [('none', None)],
    'background_origin': ['padding-box'],
    'background_position': [('left', Dimension(0, '%'),
                             'top', Dimension(0, '%'))],
    'background_repeat': [('repeat', 'repeat')],
    'background_size': [('auto', 'auto')],
    'border_bottom_color': 'currentColor',
    'border_bottom_left_radius': (Dimension(0, 'px'), Dimension(0, 'px')),
    'border_bottom_right_radius': (Dimension(0, 'px'), Dimension(0, 'px')),
    'border_bottom_style': 'none',
    'border_bottom_width': 3,
    'border_collapse': 'separate',
    'border_left_color': 'currentColor',
    'border_left_style': 'none',
    'border_left_width': 3,
    'border_right_color': 'currentColor',
    'border_right_style': 'none',
    'border_right_width': 3,
    'border_spacing': (0, 0),
    'border_top_color': 'currentColor',
    'border_top_left_radius': (Dimension(0, 'px'), Dimension(0, 'px')),
    'border_top_right_radius': (Dimension(0, 'px'), Dimension(0, 'px')),
    'border_top_style': 'none',
    'border_top_width': 3,  # computed value for 'medium'

    # Color 3: https://www.w3.org/TR/css3-color/
    'opacity': 1,

    # Fonts 3: https://www.w3.org/TR/css-fonts-3/
    'font_family': ['serif'],  # depends on user agent
    'font_size': 16,  # actually medium, but we define medium from this
    'font_stretch': 'normal',
    'font_style': 'normal',
    'font_variant': 'normal',
    'font_weight': 400,

    # Fragmentation 3: https://www.w3.org/TR/css-break-3/
    'orphans': 2,
    'page_break_after': 'auto',
    'page_break_before': 'auto',
    'page_break_inside': 'auto',
    'widows': 2,

    # Generated Content for Paged Media: https://www.w3.org/TR/css-gcpm-3/
    'bookmark_label': [('content', 'text')],
    'bookmark_level': 'none',
    'string_set': 'none',

    # Images 3/4: https://www.w3.org/TR/css4-images/
    'image_resolution': 1,  # dppx
    'image_rendering': 'auto',

    # Paged Media 3: https://www.w3.org/TR/css3-page/
    'size': None,  # XXX set to A4 in computed_values

    # Text 3/4: https://www.w3.org/TR/css-text-4/
    'hyphenate_character': '‐',  # computed value chosen by the user agent
    'hyphenate_limit_chars': (5, 2, 2),
    'hyphenate_limit_zone': Dimension(0, 'px'),
    'hyphens': 'manual',
    'letter_spacing': 'normal',
    'tab_size': 8,
    'text_align': '-weasy-start',
    'text_indent': Dimension(0, 'px'),
    'text_transform': 'none',
    'white_space': 'normal',
    'word_spacing': 0,  # computed value for 'normal'

    # Transforms 1: https://www.w3.org/TR/css-transforms-1/
    'transform_origin': (Dimension(50, '%'), Dimension(50, '%')),
    'transform': (),  # computed value for 'none'

    # User Interface 3: https://www.w3.org/TR/css-ui-3/
    'box_sizing': 'content-box',
    'outline_color': 'currentColor',  # invert is not supported
    'outline_style': 'none',
    'outline_width': 3,  # computed value for 'medium'
    'overflow_wrap': 'normal',

    # Proprietary
    'anchor': None,  # computed value of 'none'
    'link': None,  # computed value of 'none'
    'lang': None,  # computed value of 'none'

<<<<<<< HEAD
=======
    # CSS3 Generated Content for Paged Media
    # http://dev.w3.org/csswg/css3-gcpm/
    'bookmark_label': [('content', 'text')],
    'bookmark_level': 'none',

    # CSS Multi-column Layout Module
    'column_width': 'auto',
    'column_count': 'auto',
    'column_gap': Dimension(1, 'em'),
    'column_rule_color': 'currentColor',
    'column_rule_style': 'none',
    'column_rule_width': 'medium',
    'column_fill': 'balance',
    'column_span': 'none',

    # CSS4 Text
    # http://dev.w3.org/csswg/css4-text/#hyphenation
    'hyphens': 'manual',
    'hyphenate_character': '‐',
    'hyphenate_limit_chars': (5, 2, 2),
    'hyphenate_limit_zone': Dimension(0, 'px'),

>>>>>>> 55b63c9d
    # Internal, to implement the "static position" for absolute boxes.
    '_weasy_specified_display': 'inline',
}


KNOWN_PROPERTIES = set(name.replace('_', '-') for name in INITIAL_VALUES)

# Not applicable to the print media
NOT_PRINT_MEDIA = set([
    # Aural media:
    'azimuth',
    'cue',
    'cue-after',
    'cue-before',
    'cursor',
    'elevation',
    'pause',
    'pause-after',
    'pause-before',
    'pitch-range',
    'pitch',
    'play-during',
    'richness',
    'speak-header',
    'speak-numeral',
    'speak-punctuation',
    'speak',
    'speech-rate',
    'stress',
    'voice-family',
    'volume',

    # outlines are not just for interactive but any visual media in css3-ui
])


# Do not list shorthand properties here as we handle them before inheritance.
#
# text_decoration is not a really inherited, see
# http://www.w3.org/TR/CSS2/text.html#propdef-text-decoration
#
# link: click events normally bubble up to link ancestors
#   See http://lists.w3.org/Archives/Public/www-style/2012Jun/0315.html
INHERITED = set("""
    border_collapse
    border_spacing
    caption_side
    color
    direction
    empty_cells
    font_family
    font_size
    font_style
    font_stretch
    font_variant
    font_weight
    hyphens
    hyphenate_character
    hyphenate_limit_chars
    hyphenate_limit_zone
    image_rendering
    image_resolution
    lang
    letter_spacing
    line_height
    link
    list_style_image
    list_style_position
    list_style_type
    orphans
    overflow_wrap
    quotes
    tab_size
    text_align
    text_decoration
    text_indent
    text_transform
    visibility
    white_space
    widows
    word_spacing
""".split())

# Inherited but not applicable to print:
#    azimuth
#    cursor
#    elevation
#    pitch_range
#    pitch
#    richness
#    speak_header
#    speak_numeral
#    speak_punctuation
#    speak
#    speech_rate
#    stress
#    voice_family
#    volume


# http://www.w3.org/TR/CSS21/tables.html#model
# See also http://lists.w3.org/Archives/Public/www-style/2012Jun/0066.html
# Only non-inherited properties need to be included here.
TABLE_WRAPPER_BOX_PROPERTIES = set('''
    bottom
    clear
    counter_increment
    counter_reset
    float
    left
    margin_top
    margin_bottom
    margin_left
    margin_right
    opacity
    page_break_after
    page_break_before
    page_break_inside
    position
    right
    top
    transform
    transform_origin
    vertical_align
    z_index
'''.split())<|MERGE_RESOLUTION|>--- conflicted
+++ resolved
@@ -100,6 +100,16 @@
     # Color 3: https://www.w3.org/TR/css3-color/
     'opacity': 1,
 
+    # Multi-column Layout: https://www.w3.org/TR/css3-multicol/
+    'column_width': 'auto',
+    'column_count': 'auto',
+    'column_gap': Dimension(1, 'em'),
+    'column_rule_color': 'currentColor',
+    'column_rule_style': 'none',
+    'column_rule_width': 'medium',
+    'column_fill': 'balance',
+    'column_span': 'none',
+
     # Fonts 3: https://www.w3.org/TR/css-fonts-3/
     'font_family': ['serif'],  # depends on user agent
     'font_size': 16,  # actually medium, but we define medium from this
@@ -156,31 +166,6 @@
     'link': None,  # computed value of 'none'
     'lang': None,  # computed value of 'none'
 
-<<<<<<< HEAD
-=======
-    # CSS3 Generated Content for Paged Media
-    # http://dev.w3.org/csswg/css3-gcpm/
-    'bookmark_label': [('content', 'text')],
-    'bookmark_level': 'none',
-
-    # CSS Multi-column Layout Module
-    'column_width': 'auto',
-    'column_count': 'auto',
-    'column_gap': Dimension(1, 'em'),
-    'column_rule_color': 'currentColor',
-    'column_rule_style': 'none',
-    'column_rule_width': 'medium',
-    'column_fill': 'balance',
-    'column_span': 'none',
-
-    # CSS4 Text
-    # http://dev.w3.org/csswg/css4-text/#hyphenation
-    'hyphens': 'manual',
-    'hyphenate_character': '‐',
-    'hyphenate_limit_chars': (5, 2, 2),
-    'hyphenate_limit_zone': Dimension(0, 'px'),
-
->>>>>>> 55b63c9d
     # Internal, to implement the "static position" for absolute boxes.
     '_weasy_specified_display': 'inline',
 }
