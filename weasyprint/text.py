--- conflicted
+++ resolved
@@ -202,12 +202,12 @@
             units_to_double(logical_extents.height))
 
 
-<<<<<<< HEAD
 def get_ink_position(line):
     ink_extents = ffi.new('PangoRectangle *')
     pango.pango_layout_line_get_extents(line, ink_extents, ffi.NULL)
     return (units_to_double(ink_extents.x), units_to_double(ink_extents.y))
-=======
+
+
 def first_line_metrics(first_line, text, layout, resume_at, hyphenated=False):
     length = first_line.length
     if not hyphenated:
@@ -222,7 +222,6 @@
         pango.pango_layout_get_iter(layout.layout),
         pango.pango_layout_iter_free)))
     return layout, length, resume_at, width, height, baseline
->>>>>>> 0e62dd3f
 
 
 class Layout(object):
@@ -409,20 +408,12 @@
         # Next word is too small
         return first_line_metrics(first_line, text, layout, resume_at)
 
-<<<<<<< HEAD
-    width, height = get_size(first_line)
-
-    baseline = units_to_double(pango.pango_layout_iter_get_baseline(ffi.gc(
-        pango.pango_layout_get_iter(layout.layout),
-        pango.pango_layout_iter_free)))
-=======
     first_line_width, _height = get_size(first_line)
     space = max_width - first_line_width
     if style.hyphenate_limit_zone.unit == '%':
         limit_zone = max_width * style.hyphenate_limit_zone.value / 100.
     else:
         limit_zone = style.hyphenate_limit_zone.value
->>>>>>> 0e62dd3f
 
     hyphenated = False
     if space > limit_zone or space < 0:
