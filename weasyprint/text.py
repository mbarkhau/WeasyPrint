--- conflicted
+++ resolved
@@ -820,15 +820,11 @@
         or ``None`` for unlimited width.
 
     """
-<<<<<<< HEAD
-    layout = Layout(context, style.font_size, style)
-=======
     text_wrap = style.white_space in ('pre', 'nowrap')
     if text_wrap:
         max_width = None
 
-    layout = Layout(hinting, style.font_size, style)
->>>>>>> c9a394e2
+    layout = Layout(context, style.font_size, style)
     layout.set_text(text)
 
     # Make sure that max_width * Pango.SCALE == max_width * 1024 fits in a
