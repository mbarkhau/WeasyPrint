# coding: utf8
"""
    weasyprint.layout.pages
    -----------------------

    Layout for pages and CSS3 margin boxes.

    :copyright: Copyright 2011-2012 Simon Sapin and contributors, see AUTHORS.
    :license: BSD, see LICENSE for details.

"""

from __future__ import division, unicode_literals

from ..logger import LOGGER
from ..formatting_structure import boxes, build
from .absolute import absolute_layout
from .blocks import block_level_layout, block_container_layout
from .percentages import resolve_percentages
from .preferred import inline_preferred_minimum_width, inline_preferred_width
from .variable_margin_dimension import with_rule_2


class VerticalBox(object):
    def __init__(self, box):
        self.box = box
        # Inner dimension: that of the content area, as opposed to the
        # outer dimension: that of the margin area.
        self.inner = box.height
        self.margin_a = box.margin_top
        self.margin_b = box.margin_bottom
        self.padding_plus_border = (
            box.padding_top + box.padding_bottom +
            box.border_top_width + box.border_bottom_width)

    def restore_box_attributes(self):
        box = self.box
        box.height = self.inner
        box.margin_top = self.margin_a
        box.margin_bottom = self.margin_b

    # TODO: preferred (minimum) height???
    @property
    def minimum(self):
        return 0

    @property
    def preferred(self):
        return float('inf')


class HorizontalBox(object):
    def __init__(self, box):
        self.box = box
        self.inner = box.width
        self.margin_a = box.margin_left
        self.margin_b = box.margin_right
        self.padding_plus_border = (
            box.padding_left + box.padding_right +
            box.border_left_width + box.border_right_width)
        self._minimum = None
        self._preferred = None

    def restore_box_attributes(self):
        box = self.box
        box.width = self.inner
        box.margin_left = self.margin_a
        box.margin_right = self.margin_b

    @property
    def minimum(self):
        if self._minimum is None:
            self._minimum = inline_preferred_minimum_width(
                self.box, outer=False)
        return self._minimum

    @property
    def preferred(self):
        if self._preferred is None:
            self._preferred = inline_preferred_width(self.box, outer=False)
        return self._preferred


def compute_fixed_dimension(box, outer, vertical, top_or_left):
    """
    Compute and set a margin box fixed dimension on ``box``, as described in:
    http://dev.w3.org/csswg/css3-page/#margin-constraints

    :param box:
        The margin box to work on
    :param outer:
        The target outer dimension (value of a page margin)
    :param vertical:
        True to set height, margin-top and margin-bottom; False for width,
        margin-left and margin-right
    :param top_or_left:
        True if the margin box in if the top half (for vertical==True) or
        left half (for vertical==False) of the page.
        This determines which margin should be 'auto' if the values are
        over-constrained. (Rule 3 of the algorithm.)
    """
    box = (VerticalBox if vertical else HorizontalBox)(box)

    # Rule 2
    total = box.padding_plus_border + sum(
        value for value in [box.margin_a, box.margin_b, box.inner]
        if value != 'auto')
    if total > outer:
        if box.margin_a == 'auto':
            box.margin_a = 0
        if box.margin_b == 'auto':
            box.margin_b = 0
        if box.inner == 'auto':
            # XXX this is not in the spec, but without it box.inner
            # would end up with a negative value.
            # Instead, this will trigger rule 3 below.
            box.inner = 0
    # Rule 3
    if 'auto' not in [box.margin_a, box.margin_b, box.inner]:
        # Over-constrained
        if top_or_left:
            box.margin_a = 'auto'
        else:
            box.margin_b = 'auto'
    # Rule 4
    if [box.margin_a, box.margin_b, box.inner].count('auto') == 1:
        if box.inner == 'auto':
            box.inner = (outer - box.padding_plus_border -
                         box.margin_a - box.margin_b)
        elif box.margin_a == 'auto':
            box.margin_a = (outer - box.padding_plus_border -
                            box.margin_b - box.inner)
        elif box.margin_b == 'auto':
            box.margin_b = (outer - box.padding_plus_border -
                            box.margin_a - box.inner)
    # Rule 5
    if box.inner == 'auto':
        if box.margin_a == 'auto':
            box.margin_a = 0
        if box.margin_b == 'auto':
            box.margin_b = 0
        box.inner = (outer - box.padding_plus_border -
                     box.margin_a - box.margin_b)
    # Rule 6
    if box.margin_a == 'auto' and box.margin_b == 'auto':
        box.margin_a = box.margin_b = (
            outer - box.padding_plus_border - box.inner) / 2

    assert 'auto' not in [box.margin_a, box.margin_b, box.inner]
    # This should also be true, but may not be exact due to
    # floating point errors:
    # assert (box.inner + box.padding_plus_border +
    #         box.margin_a + box.margin_b) == outer
    box.restore_box_attributes()


def compute_variable_dimension(document, side_boxes, vertical, outer_sum):
    """
    Compute and set a margin box fixed dimension on ``box``, as described in:
    http://dev.w3.org/csswg/css3-page/#margin-dimension

    :param side_boxes: Three boxes on a same side (as opposed to a corner.)
        A list of:
        - A @*-left or @*-top margin box
        - A @*-center or @*-middle margin box
        - A @*-right or @*-bottom margin box
    :param vertical:
        True to set height, margin-top and margin-bottom; False for width,
        margin-left and margin-right
    :param outer_sum:
        The target total outer dimension (max box width or height)

    """
    box_class = VerticalBox if vertical else HorizontalBox
    side_boxes = [box_class(box) for box in side_boxes]
    box_a, box_b, box_c = side_boxes

    num_auto_margins = sum(
        value == 'auto'  # boolean as int
        for box in side_boxes
        for value in (box.margin_a, box.margin_b)
    )

    if box_b.box.exists:
        # TODO: remove this when Margin boxes variable dimension is correct
        if not document._auto_margin_boxes_warning_shown and (
                any('auto' in [box.margin_a, box.margin_b]
                    for box in side_boxes)):
            LOGGER.warn("Margin boxes with 'auto' margins are not supported. "
                        "You may get unexpected results.")
            document._auto_margin_boxes_warning_shown = True

        # Rule 2:  outer(box_a) == outer(box_b)
        with_rule_2(side_boxes, outer_sum)
    else:
        # Rule 2 does not apply
        # Rule 1: Target sum of all 'auto' values
        remaining = outer_sum - sum(
            value
            for box in side_boxes
            for value in [box.margin_a, box.margin_b, box.inner,
                          box.padding_plus_border]
            if value != 'auto')

        # Not empty because box_b does not "exist", box_b.inner == 'auto'
        auto_inner_boxes = [box for box in side_boxes if box.inner == 'auto']
        min_inners = [box.minimum for box in auto_inner_boxes]
        max_inners = [box.preferred for box in auto_inner_boxes]
        sum_min_inners = sum(min_inners)
        sum_max_inners = sum(max_inners)
        # Minimize margins while keeping inner dimensions within bounds
        if remaining < sum_min_inners:
            # minimum widths are bigger than the target sum for
            # 'auto' values.
            # Use that, and 'auto' margins will be negative
            # Content will most likely overlap.
            for box, min_inner in zip(auto_inner_boxes, min_inners):
                # Rule 5
                box.inner = min_inner
            sum_margins = remaining - sum_min_inners
        # If remaining is not within range and the number of auto margins
        # is zero the problem is over-constrained.
        # The maximum constraints are the first to be dropped in this
        # case: only keep them if there are auto margins.
        elif remaining > sum_max_inners and num_auto_margins > 0:
            for box, max_inner in zip(auto_inner_boxes, max_inners):
                # Rule 6
                box.inner = max_inner
            sum_margins = remaining - sum_max_inners
        else:
            sum_margins = 0
            sum_inners = remaining

            weights = [
                (max_inner / sum_max_inners
                    if max_inner != float('inf') and sum_max_inners != 0
                    else 1 / len(auto_inner_boxes))
                for box, max_inner in zip(auto_inner_boxes, max_inners)
            ]
            # sum(weights) == 1, with some floating point error

            if remaining > sum_max_inners:
                # num_auto_margins == 0
                max_inners = [float('inf')] * 3
                sum_max_inners = float('inf')

            # Choose the inner dimension for all boxes with 'auto'
            # but the last
            for box, max_inner, min_inner, weight in list(zip(
                auto_inner_boxes, max_inners, min_inners, weights
            ))[:-1]:
                # Ideal inner for A, to balance contents
                target = sum_inners * weight
                # The ranges for other boxes combined with the sum
                # constraint restrict the range for this box:
                if sum_max_inners != float('inf'):
                    others_sum_max = sum_max_inners - max_inner
                    min_inner = max(min_inner, sum_inners - others_sum_max)
                others_sum_min = sum_min_inners - min_inner
                max_inner = min(max_inner, sum_inners - others_sum_min)
                # As close as possible to target, but within bounds
                box.inner = min(max_inner, max(min_inner, target))
            # The dimension for the last box is resolved with the
            # target sum
            auto_inner_boxes[-1].inner = sum_inners - sum(
                box.inner for box in auto_inner_boxes[:-1])

        if sum_margins == 0:
            # Valid even if there is no 'auto' margin
            each_auto_margin = 0
        else:
            if num_auto_margins == 0:
                # Over-constrained: ignore the computed values of these margins
                box_a.margin_b = 'auto'
                box_c.margin_a = 'auto'
                num_auto_margins = 2
            each_auto_margin = sum_margins / num_auto_margins
        for box in side_boxes:
            if box.margin_a == 'auto':
                box.margin_a = each_auto_margin
            if box.margin_b == 'auto':
                box.margin_b = each_auto_margin


    # And, we’re done!
    assert all(
        value != 'auto'
        for box in side_boxes
        for value in [box.margin_a, box.margin_b, box.inner])
    # Set the actual attributes back.
    for box in side_boxes:
        box.restore_box_attributes()


def make_margin_boxes(document, page, counter_values):
    """Yield laid-out margin boxes for this page.

    :param document: a :class:`Document` object
    :param page: a :class:`PageBox` object

    """
    # This is a closure only to make calls shorter
    def make_box(at_keyword, containing_block):
        """
        Return a margin box with resolved percentages, but that may still
        have 'auto' values.

        Return ``None`` if this margin box should not be generated.

        :param at_keyword: which margin box to return, eg. '@top-left'
        :param containing_block: as expected by :func:`resolve_percentages`.

        """
        style = document.style_for(page.page_type, at_keyword)
        if style is None:
            style = page.style.inherit_from()
        box = boxes.MarginBox(at_keyword, style)
        # TODO: get actual counter values at the time of the last page break
        quote_depth = [0]
        if style.content not in ('normal', 'none'):
            children = build.content_to_boxes(
                document, box.style, box, quote_depth, counter_values)
            box = box.copy_with_children(children)
            build.process_whitespace(box)
        resolve_percentages(box, containing_block)
        # Empty boxes should not be generated, but they may be needed for
        # the layout of their neighbors.
        box.exists = (
            style.content not in ('normal', 'none') or style.width != 'auto')
        return box

    margin_top = page.margin_top
    margin_bottom = page.margin_bottom
    margin_left = page.margin_left
    margin_right = page.margin_right
    max_box_width = page.border_width()
    max_box_height = page.border_height()

    # bottom right corner of the border box
    page_end_x = margin_left + max_box_width
    page_end_y = margin_top + max_box_height

    # Margin box dimensions, described in
    # http://dev.w3.org/csswg/css3-page/#margin-box-dimensions

    # Order recommended on http://dev.w3.org/csswg/css3-page/#painting
    # center/middle on top (last in tree order), then corner, then others

    # First, boxes that are neither corner nor center/middle
    # Delay center/middle boxes
    generated_boxes = []
    delayed_boxes = []

    for prefix, vertical, containing_block, position_x, position_y in [
        ('top', False, (max_box_width, margin_top),
            margin_left, 0),
        ('bottom', False, (max_box_width, margin_bottom),
            margin_left, page_end_y),
        ('left', True, (margin_left, max_box_height),
            0, margin_top),
        ('right', True, (margin_right, max_box_height),
            page_end_x, margin_top),
    ]:
        if vertical:
            suffixes = ['top', 'middle', 'bottom']
            fixed_outer, variable_outer = containing_block
        else:
            suffixes = ['left', 'center', 'right']
            variable_outer, fixed_outer = containing_block
        side_boxes = [make_box('@%s-%s' % (prefix, suffix), containing_block)
                      for suffix in suffixes]
        if not any(box.exists for box in side_boxes):
            continue
        # We need the three boxes together for the variable dimension:
        compute_variable_dimension(
            document, side_boxes, vertical, variable_outer)
        for box, delay in zip(side_boxes, [False, True, False]):
            if not box.exists:
                continue
            compute_fixed_dimension(
                box, fixed_outer, not vertical, prefix in ['top', 'left'])
            box.position_x = position_x
            box.position_y = position_y
            if vertical:
                position_y += box.margin_height()
            else:
                position_x += box.margin_width()
            if delay:
                delayed_boxes.append(box)
            else:
                generated_boxes.append(box)

    # Corner boxes

    for at_keyword, cb_width, cb_height, position_x, position_y in [
        ('@top-left-corner', margin_left, margin_top, 0, 0),
        ('@top-right-corner', margin_right, margin_top, page_end_x, 0),
        ('@bottom-left-corner', margin_left, margin_bottom, 0, page_end_y),
        ('@bottom-right-corner', margin_right, margin_bottom,
            page_end_x, page_end_y),
    ]:
        box = make_box(at_keyword, (cb_width, cb_height))
        if not box.exists:
            continue
        box.position_x = position_x
        box.position_y = position_y
        compute_fixed_dimension(box, cb_height, True, 'top' in at_keyword)
        compute_fixed_dimension(box, cb_width, False, 'left' in at_keyword)
        generated_boxes.append(box)

    generated_boxes.extend(delayed_boxes)

    for box in generated_boxes:
        yield margin_box_content_layout(document, page, box)


def margin_box_content_layout(document, page, box):
    """Layout a margin box’s content once the box has dimensions."""
    # content_to_boxes() only produces inline-level boxes, no need to
    # run other post-processors from build.build_formatting_structure()
    box = build.inline_in_block(box)
    box, resume_at, next_page, _, _ = block_container_layout(
        document, box,
        max_position_y=float('inf'), skip_stack=None,
        device_size=page.style.size, page_is_empty=True,
        absolute_boxes=[])
    assert resume_at is None

    vertical_align = box.style.vertical_align
    # Every other value is read as 'top', ie. no change.
    if vertical_align in ('middle', 'bottom') and box.children:
        first_child = box.children[0]
        last_child = box.children[-1]
        top = first_child.position_y
        # Not always exact because floating point errors
        #assert top == box.content_box_y()
        bottom = last_child.position_y + last_child.margin_height()
        content_height = bottom - top
        offset = box.height - content_height
        if vertical_align == 'middle':
            offset /= 2
        for child in box.children:
            child.translate(0, offset)
    return box


def make_page(document, root_box, page_type, resume_at, content_empty):
    """Take just enough content from the beginning to fill one page.

    Return ``(page, finished)``. ``page`` is a laid out PageBox object
    and ``resume_at`` indicates where in the document to start the next page,
    or is ``None`` if this was the last page.

    :param document: a Document object
    :param page_number: integer, start at 1 for the first page
    :param resume_at: as returned by ``make_page()`` for the previous page,
                      or ``None`` for the first page.

    """
    style = document.style_for(page_type)
    # Propagated from the root or <body>.
    style.overflow = root_box.viewport_overflow
    page = boxes.PageBox(page_type, style)

    device_size = page.style.size
    page.outer_width, page.outer_height = device_size

    resolve_percentages(page, device_size)

    page.position_x = 0
    page.position_y = 0
    page.width = page.outer_width - page.horizontal_surroundings()
    page.height = page.outer_height - page.vertical_surroundings()
<<<<<<< HEAD
    return page


def make_page(document, root_box, page_type, resume_at):
    """Take just enough content from the beginning to fill one page.

    Return ``(page, finished)``. ``page`` is a laid out PageBox object
    and ``resume_at`` indicates where in the document to start the next page,
    or is ``None`` if this was the last page.

    :param document: a Document object
    :param page_number: integer, start at 1 for the first page
    :param resume_at: as returned by ``make_page()`` for the previous page,
                      or ``None`` for the first page.

    """
    document.excluded_shapes = []
    page = make_empty_page(document, root_box, page_type)
    device_size = page.style.size
=======
>>>>>>> 41d3cd32

    root_box.position_x = page.content_box_x()
    root_box.position_y = page.content_box_y()
    page_content_bottom = root_box.position_y + page.height
    initial_containing_block = page

    if content_empty:
        previous_resume_at = resume_at
        root_box = root_box.copy_with_children([])

    # TODO: handle cases where the root element is something else.
    # See http://www.w3.org/TR/CSS21/visuren.html#dis-pos-flo
    assert isinstance(root_box, boxes.BlockBox)
    page_is_empty = True
    adjoining_margins = []
    absolute_boxes = []
    root_box, resume_at, next_page, _, _ = block_level_layout(
        document, root_box, page_content_bottom, resume_at,
        initial_containing_block, device_size, page_is_empty,
        absolute_boxes, adjoining_margins)
    assert root_box

    children = [root_box]

    for absolute_box in absolute_boxes:
        absolute_layout(document, absolute_box, page)

    page = page.copy_with_children(children)

    if content_empty:
        resume_at = previous_resume_at
    return page, resume_at, next_page


def make_all_pages(document, root_box):
    """Return a list of laid out pages without margin boxes."""
    prefix = 'first_'

    # Special case the root box
    page_break = root_box.style.page_break_before
    if page_break == 'right':
        right_page = True
    if page_break == 'left':
        right_page = False
    else:
        right_page = root_box.style.direction == 'ltr'

    resume_at = None
    next_page = 'any'
    while True:
        page_type = prefix + ('right_page' if right_page else 'left_page')
        content_empty = ((next_page == 'left' and right_page) or
                         (next_page == 'right' and not right_page))
        page, resume_at, next_page = make_page(
            document, root_box, page_type, resume_at, content_empty)
        assert next_page
        yield page
        if resume_at is None:
            return
        prefix = ''
        right_page = not right_page<|MERGE_RESOLUTION|>--- conflicted
+++ resolved
@@ -471,28 +471,6 @@
     page.position_y = 0
     page.width = page.outer_width - page.horizontal_surroundings()
     page.height = page.outer_height - page.vertical_surroundings()
-<<<<<<< HEAD
-    return page
-
-
-def make_page(document, root_box, page_type, resume_at):
-    """Take just enough content from the beginning to fill one page.
-
-    Return ``(page, finished)``. ``page`` is a laid out PageBox object
-    and ``resume_at`` indicates where in the document to start the next page,
-    or is ``None`` if this was the last page.
-
-    :param document: a Document object
-    :param page_number: integer, start at 1 for the first page
-    :param resume_at: as returned by ``make_page()`` for the previous page,
-                      or ``None`` for the first page.
-
-    """
-    document.excluded_shapes = []
-    page = make_empty_page(document, root_box, page_type)
-    device_size = page.style.size
-=======
->>>>>>> 41d3cd32
 
     root_box.position_x = page.content_box_x()
     root_box.position_y = page.content_box_y()
